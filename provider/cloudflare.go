--- conflicted
+++ resolved
@@ -128,10 +128,7 @@
 		DryRun:       dryRun,
 		PaginationOptions: cloudflare.PaginationOptions{
 			PerPage: zonesPerPage,
-<<<<<<< HEAD
-=======
 			Page:    1,
->>>>>>> 7fb022ca
 		},
 	}
 	return provider, nil
@@ -145,20 +142,6 @@
 	if err != nil {
 		return nil, err
 	}
-<<<<<<< HEAD
-	for pages := 0; pages < zonesResponse.ResultInfo.TotalPages; pages++ {
-		for _, zone := range zonesResponse.Result {
-			if !p.domainFilter.Match(zone.Name) {
-				continue
-			}
-
-			if !p.zoneIDFilter.Match(zone.ID) {
-				continue
-			}
-
-			result = append(result, zone)
-		}
-=======
 	for page := zonesResponse.ResultInfo.Page; page <= zonesResponse.ResultInfo.TotalPages; page++ {
 		p.PaginationOptions = cloudflare.PaginationOptions{
 			PerPage: p.PaginationOptions.PerPage,
@@ -179,7 +162,6 @@
 
 			result = append(result, zone)
 		}
->>>>>>> 7fb022ca
 	}
 
 	return result, nil
