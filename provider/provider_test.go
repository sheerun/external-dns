--- conflicted
+++ resolved
@@ -22,10 +22,6 @@
 	"testing"
 
 	log "github.com/sirupsen/logrus"
-<<<<<<< HEAD
-
-=======
->>>>>>> 511dea3f
 	"github.com/stretchr/testify/assert"
 )
 
@@ -50,7 +46,6 @@
 	}
 }
 
-<<<<<<< HEAD
 func TestDifference(t *testing.T) {
 	current := []string{"foo", "bar"}
 	desired := []string{"bar", "baz"}
@@ -58,7 +53,8 @@
 	assert.Equal(t, add, []string{"baz"})
 	assert.Equal(t, remove, []string{"foo"})
 	assert.Equal(t, leave, []string{"bar"})
-=======
+}
+
 func TestBaseProviderPropertyEquality(t *testing.T) {
 	p := BaseProvider{}
 	assert.True(t, p.PropertyValuesEqual("some.property", "", ""), "Both properties not present")
@@ -66,5 +62,4 @@
 	assert.False(t, p.PropertyValuesEqual("some.property", "Foo", ""), "Second property missing")
 	assert.True(t, p.PropertyValuesEqual("some.property", "Foo", "Foo"), "Properties the same")
 	assert.False(t, p.PropertyValuesEqual("some.property", "Foo", "Bar"), "Attributes differ")
->>>>>>> 511dea3f
 }